--- conflicted
+++ resolved
@@ -434,22 +434,6 @@
 	return
 }
 
-<<<<<<< HEAD
-func (r *Request) GetTimelineLimit(listKey string, roomID string) int64 {
-	if r.RoomSubscriptions != nil {
-		room, ok := r.RoomSubscriptions[roomID]
-		if ok && room.TimelineLimit > 0 {
-			return room.TimelineLimit
-		}
-	}
-	if r.Lists[listKey].TimelineLimit > 0 {
-		return r.Lists[listKey].TimelineLimit
-	}
-	return DefaultTimelineLimit
-}
-
-=======
->>>>>>> 5f1b95b9
 type RequestFilters struct {
 	Spaces         []string  `json:"spaces"`
 	IsDM           *bool     `json:"is_dm"`
