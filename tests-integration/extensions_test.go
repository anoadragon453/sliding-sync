package syncv3

import (
	"encoding/json"
	"testing"
	"time"

	"github.com/matrix-org/sliding-sync/sync2"
	"github.com/matrix-org/sliding-sync/sync3"
	"github.com/matrix-org/sliding-sync/sync3/extensions"
	"github.com/matrix-org/sliding-sync/testutils"
	"github.com/matrix-org/sliding-sync/testutils/m"
)

var valTrue = true

// Checks that e2ee v2 sections `device_lists` and `device_one_time_keys_count` are passed to v3
func TestExtensionE2EE(t *testing.T) {
	pqString := testutils.PrepareDBConnectionString()
	// setup code
	v2 := runTestV2Server(t)
	v3 := runTestServer(t, v2, pqString)
	defer v2.close()
	defer v3.close()

	// check that OTK counts / fallback key types go through
	otkCounts := map[string]int{
		"curve25519":        10,
		"signed_curve25519": 100,
	}
	fallbackKeyTypes := []string{"signed_curve25519"}
	v2.addAccount(alice, aliceToken)
	v2.queueResponse(alice, sync2.SyncResponse{
		DeviceListsOTKCount:          otkCounts,
		DeviceUnusedFallbackKeyTypes: fallbackKeyTypes,
	})
	res := v3.mustDoV3Request(t, aliceToken, sync3.Request{
		Lists: map[string]sync3.RequestList{"a": {
			Ranges: sync3.SliceRanges{
				[2]int64{0, 10}, // doesn't matter
			},
		}},
		// enable the E2EE extension
		Extensions: extensions.Request{
			E2EE: &extensions.E2EERequest{
				Enabled: true,
			},
		},
	})
	m.MatchResponse(t, res, m.MatchOTKCounts(otkCounts), m.MatchFallbackKeyTypes(fallbackKeyTypes))

	// Dummy request as we will see the same otk/fallback keys twice initially
	res = v3.mustDoV3RequestWithPos(t, aliceToken, res.Pos, sync3.Request{
		Lists: []sync3.RequestList{{
			Ranges: sync3.SliceRanges{
				[2]int64{0, 10}, // doesn't matter
			},
		}},
	})

	// check that OTK counts / fallback key types aren't present afterwards as they haven't changed.
	// Do this by feeding in a new joined room
	v2.queueResponse(alice, sync2.SyncResponse{
		Rooms: sync2.SyncRoomsResponse{
			Join: v2JoinTimeline(roomEvents{
				roomID: "!doesnt-matter",
				name:   "Poke",
				events: createRoomState(t, alice, time.Now()),
			}),
		},
	})
	v2.waitUntilEmpty(t, alice)
	res = v3.mustDoV3RequestWithPos(t, aliceToken, res.Pos, sync3.Request{
		Lists: map[string]sync3.RequestList{"a": {
			Ranges: sync3.SliceRanges{
				[2]int64{0, 10}, // doesn't matter
			},
		}},
		// skip enabled: true as it should be sticky
	})
	m.MatchResponse(t, res, m.MatchNoE2EEExtension()) // No E2EE changes = no extension

	// check that OTK counts update when they are included in the v2 response
	otkCounts = map[string]int{
		"curve25519":        99,
		"signed_curve25519": 999,
	}
	v2.queueResponse(alice, sync2.SyncResponse{
		DeviceListsOTKCount: otkCounts,
	})
	v2.waitUntilEmpty(t, alice)
	res = v3.mustDoV3RequestWithPos(t, aliceToken, res.Pos, sync3.Request{
		Lists: map[string]sync3.RequestList{"a": {
			Ranges: sync3.SliceRanges{
				[2]int64{0, 10}, // doesn't matter
			},
		}},
	})
	m.MatchResponse(t, res, m.MatchOTKCounts(otkCounts), m.MatchFallbackKeyTypes(nil))

	// check that changed|left get passed to v3
	wantChanged := []string{"bob"}
	wantLeft := []string{"charlie"}
	v2.queueResponse(alice, sync2.SyncResponse{
		DeviceLists: struct {
			Changed []string `json:"changed,omitempty"`
			Left    []string `json:"left,omitempty"`
		}{
			Changed: wantChanged,
			Left:    wantLeft,
		},
	})
	v2.waitUntilEmpty(t, alice)
	lastPos := res.Pos
	res = v3.mustDoV3RequestWithPos(t, aliceToken, res.Pos, sync3.Request{
		Lists: map[string]sync3.RequestList{"a": {
			Ranges: sync3.SliceRanges{
				[2]int64{0, 10}, // doesn't matter
			},
		}},
		// enable the E2EE extension
		Extensions: extensions.Request{
			E2EE: &extensions.E2EERequest{
				Enabled: true,
			},
		},
	})
	m.MatchResponse(t, res, m.MatchDeviceLists(wantChanged, wantLeft))

	// check that changed|left persist if requesting with the same v3 position
	res = v3.mustDoV3RequestWithPos(t, aliceToken, lastPos, sync3.Request{
		Lists: map[string]sync3.RequestList{"a": {
			Ranges: sync3.SliceRanges{
				[2]int64{0, 10}, // doesn't matter
			},
		}},
		// enable the E2EE extension
		Extensions: extensions.Request{
			E2EE: &extensions.E2EERequest{
				Enabled: true,
			},
		},
	})
	m.MatchResponse(t, res, m.MatchDeviceLists(wantChanged, wantLeft))

	// check that changed|left do *not* persist once consumed (advanced v3 position). This requires
	// another poke so we don't wait until up to the timeout value in tests
	v2.queueResponse(alice, sync2.SyncResponse{
		Rooms: sync2.SyncRoomsResponse{
			Join: v2JoinTimeline(roomEvents{
				roomID: "!doesnt-matter2",
				name:   "Poke 2",
				events: createRoomState(t, alice, time.Now()),
			}),
		},
	})
	v2.waitUntilEmpty(t, alice)
	res = v3.mustDoV3RequestWithPos(t, aliceToken, res.Pos, sync3.Request{
		Lists: map[string]sync3.RequestList{"a": {
			Ranges: sync3.SliceRanges{
				[2]int64{0, 10}, // doesn't matter
			},
		}},
		// enable the E2EE extension
		Extensions: extensions.Request{
			E2EE: &extensions.E2EERequest{
				Enabled: true,
			},
		},
	})
	m.MatchResponse(t, res, m.MatchNoE2EEExtension())

	// Check that OTK counts are immediately sent to the client
	otkCounts = map[string]int{
		"curve25519":        42,
		"signed_curve25519": 420,
	}
	v2.queueResponse(alice, sync2.SyncResponse{
		DeviceListsOTKCount: otkCounts,
	})
	v2.waitUntilEmpty(t, alice)
	req := sync3.Request{
		Lists: []sync3.RequestList{{
			Ranges: sync3.SliceRanges{
				[2]int64{0, 10}, // doesn't matter
			},
		}},
	}
	req.SetTimeoutMSecs(500)
	start := time.Now()
	res = v3.mustDoV3RequestWithPos(t, aliceToken, res.Pos, req)
	m.MatchResponse(t, res, m.MatchOTKCounts(otkCounts))
	if time.Since(start) >= (500 * time.Millisecond) {
		t.Fatalf("sync request did not return immediately with OTK counts")
	}
}

// Checks that to-device messages are passed from v2 to v3
// 1: check that a fresh sync returns to-device messages
// 2: repeating the fresh sync request returns the same messages (not deleted)
// 3: update the since token -> no new messages
// 4: inject live to-device messages -> receive them only.
// 5: repeating the previous sync request returns the same live to-device messages (retransmit)
// 6: using an old since token does not return to-device messages anymore as they were deleted.
func TestExtensionToDevice(t *testing.T) {
	pqString := testutils.PrepareDBConnectionString()
	// setup code
	v2 := runTestV2Server(t)
	v3 := runTestServer(t, v2, pqString)
	defer v2.close()
	defer v3.close()
	alice := "@TestExtensionToDevice_alice:localhost"
	aliceToken := "ALICE_BEARER_TOKEN_TestExtensionToDevice"
	v2.addAccount(alice, aliceToken)
	toDeviceMsgs := []json.RawMessage{
		json.RawMessage(`{"sender":"alice","type":"something","content":{"foo":"1"}}`),
		json.RawMessage(`{"sender":"alice","type":"something","content":{"foo":"2"}}`),
		json.RawMessage(`{"sender":"alice","type":"something","content":{"foo":"3"}}`),
		json.RawMessage(`{"sender":"alice","type":"something","content":{"foo":"4"}}`),
	}
	v2.queueResponse(alice, sync2.SyncResponse{
		ToDevice: sync2.EventsResponse{
			Events: toDeviceMsgs,
		},
	})

	// 1: check that a fresh sync returns to-device messages
	res := v3.mustDoV3Request(t, aliceToken, sync3.Request{
		Lists: map[string]sync3.RequestList{"a": {
			Ranges: sync3.SliceRanges{
				[2]int64{0, 10}, // doesn't matter
			},
		}},
		Extensions: extensions.Request{
			ToDevice: &extensions.ToDeviceRequest{
				Enabled: &valTrue,
			},
		},
	})
	m.MatchResponse(t, res, m.MatchList("a", m.MatchV3Count(0)), m.MatchToDeviceMessages(toDeviceMsgs))

	// 2: repeating the fresh sync request returns the same messages (not deleted)
	res = v3.mustDoV3Request(t, aliceToken, sync3.Request{
		Lists: map[string]sync3.RequestList{"a": {
			Ranges: sync3.SliceRanges{
				[2]int64{0, 10}, // doesn't matter
			},
		}},
		Extensions: extensions.Request{
			ToDevice: &extensions.ToDeviceRequest{
				Enabled: &valTrue,
			},
		},
	})
	m.MatchResponse(t, res, m.MatchList("a", m.MatchV3Count(0)), m.MatchToDeviceMessages(toDeviceMsgs))

	// 3: update the since token -> no new messages
	res = v3.mustDoV3Request(t, aliceToken, sync3.Request{
		Lists: map[string]sync3.RequestList{"a": {
			Ranges: sync3.SliceRanges{
				[2]int64{0, 10}, // doesn't matter
			},
		}},
		Extensions: extensions.Request{
			ToDevice: &extensions.ToDeviceRequest{
				Enabled: &valTrue,
				Since:   res.Extensions.ToDevice.NextBatch,
			},
		},
	})
	m.MatchResponse(t, res, m.MatchList("a", m.MatchV3Count(0)), m.MatchToDeviceMessages([]json.RawMessage{}))

	// 4: inject live to-device messages -> receive them only.
	sinceBeforeMsgs := res.Extensions.ToDevice.NextBatch
	newToDeviceMsgs := []json.RawMessage{
		json.RawMessage(`{"sender":"alice","type":"something","content":{"foo":"5"}}`),
		json.RawMessage(`{"sender":"alice","type":"something","content":{"foo":"6"}}`),
	}
	v2.queueResponse(alice, sync2.SyncResponse{
		ToDevice: sync2.EventsResponse{
			Events: newToDeviceMsgs,
		},
	})
	v2.waitUntilEmpty(t, alice)
	res = v3.mustDoV3RequestWithPos(t, aliceToken, res.Pos, sync3.Request{
		Lists: map[string]sync3.RequestList{"a": {
			Ranges: sync3.SliceRanges{
				[2]int64{0, 10}, // doesn't matter
			},
		}},
		Extensions: extensions.Request{
			ToDevice: &extensions.ToDeviceRequest{
				Since: sinceBeforeMsgs,
			},
		},
	})
	m.MatchResponse(t, res, m.MatchList("a", m.MatchV3Count(0)), m.MatchToDeviceMessages(newToDeviceMsgs))

	// 5: repeating the previous sync request returns the same live to-device messages (retransmit)
	res = v3.mustDoV3RequestWithPos(t, aliceToken, res.Pos, sync3.Request{
		Lists: map[string]sync3.RequestList{"a": {
			Ranges: sync3.SliceRanges{
				[2]int64{0, 10}, // doesn't matter
			},
		}},
		Extensions: extensions.Request{
			ToDevice: &extensions.ToDeviceRequest{
				Since: sinceBeforeMsgs,
			},
		},
	})
	m.MatchResponse(t, res, m.MatchList("a", m.MatchV3Count(0)), m.MatchToDeviceMessages(newToDeviceMsgs))

	// ack the to-device messages
	res = v3.mustDoV3RequestWithPos(t, aliceToken, res.Pos, sync3.Request{
		Lists: map[string]sync3.RequestList{"a": {
			Ranges: sync3.SliceRanges{
				[2]int64{0, 10}, // doesn't matter
			},
		}},
		Extensions: extensions.Request{
			ToDevice: &extensions.ToDeviceRequest{
				Since: res.Extensions.ToDevice.NextBatch,
			},
		},
	})
	// this response contains nothing
	m.MatchResponse(t, res, m.MatchList("a", m.MatchV3Count(0)), m.MatchToDeviceMessages([]json.RawMessage{}))

	// 6: using an old since token does not return to-device messages anymore as they were deleted.
	res = v3.mustDoV3RequestWithPos(t, aliceToken, res.Pos, sync3.Request{
		Lists: map[string]sync3.RequestList{"a": {
			Ranges: sync3.SliceRanges{
				[2]int64{0, 10}, // doesn't matter
			},
		}},
		Extensions: extensions.Request{
			ToDevice: &extensions.ToDeviceRequest{
				Since: sinceBeforeMsgs,
			},
		},
	})
<<<<<<< HEAD
	m.MatchResponse(t, res, m.MatchList("a", m.MatchV3Count(0)), m.MatchToDeviceMessages([]json.RawMessage{}))
=======
	m.MatchResponse(t, res, m.MatchList(0, m.MatchV3Count(0)), m.MatchToDeviceMessages([]json.RawMessage{}))

	// live stream and block, then send a to-device msg which should go through immediately
	start := time.Now()
	go func() {
		time.Sleep(500 * time.Millisecond)
		t.Logf("sending to-device msgs %v", time.Now())
		v2.queueResponse(alice, sync2.SyncResponse{
			ToDevice: sync2.EventsResponse{
				Events: newToDeviceMsgs,
			},
		})
	}()
	req := sync3.Request{
		Lists: []sync3.RequestList{{
			Ranges: sync3.SliceRanges{
				[2]int64{0, 10}, // doesn't matter
			},
		}},
		Extensions: extensions.Request{
			ToDevice: &extensions.ToDeviceRequest{
				Since: sinceBeforeMsgs,
			},
		},
	}
	req.SetTimeoutMSecs(1000)
	t.Logf("sending sync request %v", time.Now())
	res = v3.mustDoV3RequestWithPos(t, aliceToken, res.Pos, req)
	if time.Since(start) >= time.Second {
		t.Fatalf("new to-device msg did not unblock sync request, took: %v", time.Since(start))
	}
	m.MatchResponse(t, res, m.MatchList(0, m.MatchV3Count(0)), m.MatchToDeviceMessages(newToDeviceMsgs))
>>>>>>> a7eed937
}

// tests that the account data extension works:
// 1- check global account data is sent on first connection
// 2- check global account data updates are proxied through
// 3- check room account data for the list only is sent
// 4- check room account data for subscriptions are sent
// 5- when the range changes, make sure room account data is sent
// 6- when a room bumps into a range, make sure room account data is sent
func TestExtensionAccountData(t *testing.T) {
	pqString := testutils.PrepareDBConnectionString()
	// setup code
	v2 := runTestV2Server(t)
	v3 := runTestServer(t, v2, pqString)
	defer v2.close()
	defer v3.close()
	alice := "@alice:localhost"
	aliceToken := "ALICE_BEARER_TOKEN"
	roomA := "!a:localhost"
	roomB := "!b:localhost"
	roomC := "!c:localhost"
	globalAccountData := []json.RawMessage{
		testutils.NewAccountData(t, "im-global", map[string]interface{}{"body": "yep"}),
		testutils.NewAccountData(t, "im-also-global", map[string]interface{}{"body": "yep"}),
	}
	roomAAccountData := []json.RawMessage{
		testutils.NewAccountData(t, "im-a", map[string]interface{}{"body": "yep a"}),
		testutils.NewAccountData(t, "im-also-a", map[string]interface{}{"body": "yep A"}),
	}
	roomBAccountData := []json.RawMessage{
		testutils.NewAccountData(t, "im-b", map[string]interface{}{"body": "yep b"}),
		testutils.NewAccountData(t, "im-also-b", map[string]interface{}{"body": "yep B"}),
	}
	roomCAccountData := []json.RawMessage{
		testutils.NewAccountData(t, "im-c", map[string]interface{}{"body": "yep c"}),
		testutils.NewAccountData(t, "im-also-c", map[string]interface{}{"body": "yep C"}),
	}
	v2.addAccount(alice, aliceToken)
	v2.queueResponse(alice, sync2.SyncResponse{
		AccountData: sync2.EventsResponse{
			Events: globalAccountData,
		},
		Rooms: sync2.SyncRoomsResponse{
			Join: map[string]sync2.SyncV2JoinResponse{
				roomA: {
					State: sync2.EventsResponse{
						Events: createRoomState(t, alice, time.Now()),
					},
					AccountData: sync2.EventsResponse{
						Events: roomAAccountData,
					},
				},
				roomB: {
					State: sync2.EventsResponse{
						Events: createRoomState(t, alice, time.Now().Add(-1*time.Minute)),
					},
					AccountData: sync2.EventsResponse{
						Events: roomBAccountData,
					},
				},
				roomC: {
					State: sync2.EventsResponse{
						Events: createRoomState(t, alice, time.Now().Add(-2*time.Minute)),
					},
					AccountData: sync2.EventsResponse{
						Events: roomCAccountData,
					},
				},
			},
		},
	})

	// 1- check global account data is sent on first connection
	// 3- check room account data for the list only is sent
	res := v3.mustDoV3Request(t, aliceToken, sync3.Request{
		Extensions: extensions.Request{
			AccountData: &extensions.AccountDataRequest{
				Enabled: true,
			},
		},
		Lists: map[string]sync3.RequestList{"a": {
			Ranges: sync3.SliceRanges{
				[2]int64{0, 1}, // first two rooms A,B
			},
			Sort: []string{sync3.SortByRecency},
			RoomSubscription: sync3.RoomSubscription{
				TimelineLimit: 0,
			},
		}},
	})
	m.MatchResponse(t, res, m.MatchAccountData(
		globalAccountData,
		map[string][]json.RawMessage{
			roomA: roomAAccountData,
			roomB: roomBAccountData,
		},
	))

	// 5- when the range changes, make sure room account data is sent
	res = v3.mustDoV3RequestWithPos(t, aliceToken, res.Pos, sync3.Request{
		Lists: map[string]sync3.RequestList{"a": {
			Ranges: sync3.SliceRanges{
				[2]int64{0, 2}, // A,B,C
			},
		}},
	})
	m.MatchResponse(t, res, m.MatchAccountData(
		nil,
		map[string][]json.RawMessage{
			roomC: roomCAccountData,
		},
	))

	// 4- check room account data for subscriptions are sent
	res = v3.mustDoV3Request(t, aliceToken, sync3.Request{
		Extensions: extensions.Request{
			AccountData: &extensions.AccountDataRequest{
				Enabled: true,
			},
		},
		RoomSubscriptions: map[string]sync3.RoomSubscription{
			roomB: {
				TimelineLimit: 1,
			},
		},
	})
	m.MatchResponse(t, res, m.MatchAccountData(
		globalAccountData,
		map[string][]json.RawMessage{
			roomB: roomBAccountData,
		},
	))

	// 2- check global account data updates are proxied through
	newGlobalEvent := testutils.NewAccountData(t, "new_fun_event", map[string]interface{}{"much": "excite"})
	v2.queueResponse(alice, sync2.SyncResponse{
		AccountData: sync2.EventsResponse{
			Events: []json.RawMessage{newGlobalEvent},
		},
	})
	v2.waitUntilEmpty(t, alice)
	res = v3.mustDoV3RequestWithPos(t, aliceToken, res.Pos, sync3.Request{})
	m.MatchResponse(t, res, m.MatchAccountData(
		[]json.RawMessage{newGlobalEvent},
		nil,
	))

	// 6- when a room bumps into a range, make sure room account data is sent
	res = v3.mustDoV3Request(t, aliceToken, sync3.Request{
		Extensions: extensions.Request{
			AccountData: &extensions.AccountDataRequest{
				Enabled: true,
			},
		},
		Lists: map[string]sync3.RequestList{"a": {
			Ranges: sync3.SliceRanges{
				[2]int64{0, 1}, // first two rooms A,B
			},
			Sort: []string{sync3.SortByRecency},
			RoomSubscription: sync3.RoomSubscription{
				TimelineLimit: 0,
			},
		}},
	})
	// bump C to position 0
	v2.queueResponse(alice, sync2.SyncResponse{
		Rooms: sync2.SyncRoomsResponse{
			Join: v2JoinTimeline(roomEvents{
				roomID: roomC,
				events: []json.RawMessage{
					testutils.NewEvent(
						t, "m.poke", alice, map[string]interface{}{},
						testutils.WithTimestamp(time.Now().Add(time.Millisecond)),
					),
				},
			}),
		},
	})
	v2.waitUntilEmpty(t, alice)
	// now we should get room account data for C
	res = v3.mustDoV3RequestWithPos(t, aliceToken, res.Pos, sync3.Request{
		Lists: map[string]sync3.RequestList{"a": {
			Ranges: sync3.SliceRanges{
				[2]int64{0, 1}, // first two rooms A,B
			},
		}},
	})
	m.MatchResponse(t, res, m.MatchAccountData(
		nil,
		map[string][]json.RawMessage{
			roomC: roomCAccountData,
		},
	))
}<|MERGE_RESOLUTION|>--- conflicted
+++ resolved
@@ -340,10 +340,8 @@
 			},
 		},
 	})
-<<<<<<< HEAD
+  
 	m.MatchResponse(t, res, m.MatchList("a", m.MatchV3Count(0)), m.MatchToDeviceMessages([]json.RawMessage{}))
-=======
-	m.MatchResponse(t, res, m.MatchList(0, m.MatchV3Count(0)), m.MatchToDeviceMessages([]json.RawMessage{}))
 
 	// live stream and block, then send a to-device msg which should go through immediately
 	start := time.Now()
@@ -357,7 +355,7 @@
 		})
 	}()
 	req := sync3.Request{
-		Lists: []sync3.RequestList{{
+		Lists: map[string]sync3.RequestList{"a": {
 			Ranges: sync3.SliceRanges{
 				[2]int64{0, 10}, // doesn't matter
 			},
@@ -374,8 +372,7 @@
 	if time.Since(start) >= time.Second {
 		t.Fatalf("new to-device msg did not unblock sync request, took: %v", time.Since(start))
 	}
-	m.MatchResponse(t, res, m.MatchList(0, m.MatchV3Count(0)), m.MatchToDeviceMessages(newToDeviceMsgs))
->>>>>>> a7eed937
+	m.MatchResponse(t, res, m.MatchList("a", m.MatchV3Count(0)), m.MatchToDeviceMessages(newToDeviceMsgs))
 }
 
 // tests that the account data extension works:
